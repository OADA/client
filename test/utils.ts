/**
 * @license
 * Copyright 2021 Open Ag Data Alliance
 *
 * Licensed under the Apache License, Version 2.0 (the "License");
 * you may not use this file except in compliance with the License.
 * You may obtain a copy of the License at
 *
 *     http://www.apache.org/licenses/LICENSE-2.0
 *
 * Unless required by applicable law or agreed to in writing, software
 * distributed under the License is distributed on an "AS IS" BASIS,
 * WITHOUT WARRANTIES OR CONDITIONS OF ANY KIND, either express or implied.
 * See the License for the specific language governing permissions and
 * limitations under the License.
 */

import { domain, token } from './config.js';

import axios from 'axios';
import { generate as ksuid } from 'xksuid/src/index.node.mjs';

export type Nested =
  | {
      [k: string]: Nested;
    }
  | undefined;

<<<<<<< HEAD
export async function getAxios(uri: string) {
=======
export async function getAxios(
  path: string,
  headers?: Record<string, unknown>,
) {
>>>>>>> 45640fb4
  return axios({
    method: 'get',
    url: new URL(uri, domain).toString(),
    headers: {
      Authorization: `Bearer ${token}`,
      ...headers,
    },
  });
}

<<<<<<< HEAD
export async function putAxios(data: Record<string, unknown>, uri: string) {
=======
export async function putAxios(
  data: Record<string, unknown>,
  path: string,
  headers?: Record<string, unknown>,
) {
>>>>>>> 45640fb4
  return axios({
    method: 'put',
    url: new URL(uri, domain).toString(),
    headers: {
      'Authorization': `Bearer ${token}`,
      // eslint-disable-next-line sonarjs/no-duplicate-string
      'Content-Type': 'application/json',
      ...headers,
    },
    data,
  });
}

export async function putResourceAxios(
  data: Record<string, unknown>,
  uri: string
) {
  const _id = `resources/${ksuid()}`;
  const resource = await axios({
    method: 'put',
    url: new URL(_id, domain).toString(),
    headers: {
      'Authorization': `Bearer ${token}`,
      'Content-Type': 'application/json',
    },
    data,
  });
  const link = await axios({
    method: 'put',
    url: new URL(uri, domain).toString(),
    headers: {
      'Authorization': `Bearer ${token}`,
      'Content-Type': 'application/json',
    },
    data: { _id, _rev: 0 },
  });

  return { resource, link, resource_id: _id };
}

export async function deleteLinkAxios(uri: string) {
  const link = await axios({
    method: 'delete',
    url: new URL(uri, domain).toString(),
    headers: {
      'Authorization': `Bearer ${token}`,
      'Content-Type': 'application/json',
    },
    data: null,
  });

  return { link };
}

export function getTreeWithTestName(testName: string) {
  return {
    bookmarks: {
      _type: 'application/json',
      _rev: 0,
      [testName]: {
        '_type': 'application/json',
        '_rev': 0,
        'aaa': {
          _type: 'application/json',
          _rev: 0,
          bbb: {
            '_type': 'application/json',
            '_rev': 0,
            'index-one': {
              '*': {
                '_type': 'application/json',
                '_rev': 0,
                'index-two': {
                  '*': {
                    '_type': 'application/json',
                    '_rev': 0,
                    'index-three': {
                      '*': {
                        _type: 'application/json',
                        test: {},
                      },
                    },
                  },
                },
              },
            },
          },
        },
        'concurrent-put': {
          '_type': 'application/json',
          '_rev': 0,
          '*': {
            _type: 'application/json',
            _rev: 0,
          },
        },
      },
    },
  };
}<|MERGE_RESOLUTION|>--- conflicted
+++ resolved
@@ -26,14 +26,7 @@
     }
   | undefined;
 
-<<<<<<< HEAD
-export async function getAxios(uri: string) {
-=======
-export async function getAxios(
-  path: string,
-  headers?: Record<string, unknown>,
-) {
->>>>>>> 45640fb4
+export async function getAxios(uri: string, headers?: Record<string, unknown>) {
   return axios({
     method: 'get',
     url: new URL(uri, domain).toString(),
@@ -44,15 +37,11 @@
   });
 }
 
-<<<<<<< HEAD
-export async function putAxios(data: Record<string, unknown>, uri: string) {
-=======
 export async function putAxios(
   data: Record<string, unknown>,
-  path: string,
-  headers?: Record<string, unknown>,
+  uri: string,
+  headers?: Record<string, unknown>
 ) {
->>>>>>> 45640fb4
   return axios({
     method: 'put',
     url: new URL(uri, domain).toString(),
