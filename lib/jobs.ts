/**
 * @license
 * Copyright 2023 Open Ag Data Alliance
 *
 * Licensed under the Apache License, Version 2.0 (the "License");
 * you may not use this file except in compliance with the License.
 * You may obtain a copy of the License at
 *
 *     http://www.apache.org/licenses/LICENSE-2.0
 *
 * Unless required by applicable law or agreed to in writing, software
 * distributed under the License is distributed on an "AS IS" BASIS,
 * WITHOUT WARRANTIES OR CONDITIONS OF ANY KIND, either express or implied.
 * See the License for the specific language governing permissions and
 * limitations under the License.
 */

<<<<<<< HEAD
import type { Change, Json, OADAClient } from './index.js';
import type { ChangeBody, Result } from './utils.js';
import { buildChangeObject, changeSym } from './utils.js';
import { postJob, postUpdate } from '@oada/jobs';
import EventEmitter from 'eventemitter3';
import { JSONPath } from 'jsonpath-plus';
import type Job from '@oada/types/oada/service/job.js';
=======
import { EventEmitter } from 'eventemitter3';
import { JSONPath } from 'jsonpath-plus';
>>>>>>> acf35ea2
import debug from 'debug';
import { deserializeError } from 'serialize-error';

import { postJob, postUpdate } from '@oada/jobs';
import type Job from '@oada/types/oada/service/job.js';

import type { Change, Json, OADAClient } from './index.js';
import type { ChangeBody, Result } from './utils.js';
import { buildChangeObject, changeSym } from './utils.js';

const log = {
  trace: debug('@oada/client/jobs:trace'),
  error: debug('@oada/client/jobs:error'),
  info: debug('@oada/client/jobs:info'),
  fatal: debug('@oada/client/jobs:fatal'),
};

export class JobsRequest<J extends Job> {
  job: J;
  oadaId?: string;
  oadaListKey?: string;
  oada: OADAClient;
  #emitter;
  // @ts-expect-error expect for now
  #watch?;

  constructor({ oada, job }: { oada: OADAClient; job: J }) {
    this.job = job;
    this.oada = oada;
    this.#emitter = new EventEmitter<JobEventTypes<J>, this>();
  }

  async on<E extends JobEventType>(
    event: E,
    listener: (jobChange: JobType<E, J>) => PromiseLike<void> | void
  ) {
    this.#emitter.on(event, this.#wrapListener(event, listener));
  }

  async start() {
    const pending = `/bookmarks/services/${this.job.service}/jobs/pending`;
    const { _id, key } = await postJob(this.oada, pending, this.job as Json);
    this.oadaId = _id;
    this.oadaListKey = key;
    this.#watch = await this.#watchJob();
    return { _id, key };
  }

  async postUpdate(update: string | Json, status: string): Promise<void> {
    return postUpdate(this.oada, this.oadaId!, update, status || 'in-progress');
  }

  #wrapListener<E extends JobEvent<J>>(
    type: string,
    listener: (jobChange: E) => void | PromiseLike<void>
  ) {
    return async (jobChange: E) => {
      try {
        await listener(jobChange);
      } catch (error: unknown) {
        log.error(
          {
            type,
            listener: listener.name,
            error,
          },
          'Error in job listener'
        );
      }
    };
  }

  async #emit<E extends JobEventType>(event: E) {
    const getJob = this.#getJob.bind(this);
    let jobP: Promise<J>;
    const out = {
      get job() {
        if (jobP === undefined) {
          jobP = getJob();
        }

        return jobP;
      },
    };
    switch (event) {
      case JobEventType.Success: {
        this.#emitter.emit(JobEventType.Success, out);
        break;
      }

      case JobEventType.Status: {
        this.#emitter.emit(JobEventType.Status, out);
        break;
      }

      case JobEventType.Failure: {
        this.#emitter.emit(JobEventType.Failure, out);
        break;
      }

      case JobEventType.Result: {
        this.#emitter.emit(JobEventType.Result, out);
        break;
      }

      case JobEventType.Update: {
        this.#emitter.emit(JobEventType.Update, out);
        break;
      }

      default: {
        this.#emitter.emit(event, out);
        break;
      }
    }
  }

  async #watchJob() {
    const result = await this.oada.watch({
      path: `/${this.oadaId}`,
      rev: 0,
      type: 'tree',
    });

    const { changes } = result;

    // eslint-disable-next-line github/no-then
    void this.#handleChangeFeed(changes).catch((error: unknown) =>
      this.#emitter.emit('error', error)
    );

    log.info({ this: this }, 'Job watch initialized');
    return changes;
  }

  async #handleChangeFeed(
    watch: AsyncIterable<ReadonlyArray<Readonly<Change>>>
  ): Promise<never> {
    for await (const [rootChange, ...children] of watch) {
      const changeBody = buildChangeObject(rootChange!, ...children);
      await this.#handleJobChanges(changeBody);
    }

    log.fatal('Change feed ended unexpectedly');
    throw new Error('Change feed ended');
  }

  async #handleJobChanges(changeBody: ChangeBody<unknown>) {
    // eslint-disable-next-line new-cap
    const items = JSONPath<Array<Result<ChangeBody<J>>>>({
      resultType: 'all',
      path: `$`,
      json: changeBody,
    });
    for await (const { value } of items) {
      const { [changeSym]: changes } = value;
      for await (const change of changes ?? []) {
        log.trace({ change }, 'Received change');

        // TODO: determine whether we can get a resource at a particular rev

        // Emit generic item change event
        if (change?.body?.status === 'success')
          await this.#emit(JobEventType.Success);

        if (change?.body?.status) await this.#emit(JobEventType.Status);

        if (change?.body?.status === 'failure')
          await this.#emit(JobEventType.Failure);

        if (
          change.type === 'merge' &&
          change?.body?._rev >= 2 &&
          change?.body?.result
        )
          await this.#emit(JobEventType.Result);

        if (change.type === 'merge' && change?.body?.updates)
          await this.#emit(JobEventType.Update);
      }
    }
  }

  async #getJob(): Promise<J> {
    // Needed because TS is weird about asserts...
    // const assertJob: TypeAssert<Job> = this.#assertJob;
    const { data } = await this.oada.get({
      path: `/${this.oadaId}`,
    });
    // AssertJob(item);
    return data as unknown as J;
  }
}

export const enum JobEventType {
  // The job is finished; a status arrives
  Status = 'Status',
  // Success status
  Success = 'Success',
  // Fail status
  Failure = 'Failure',
  // Result arrived
  Result = 'Result',
  // Update comes into the job
  Update = 'Update',
  /*
  // Job completed, any status result
  Done = 'Done',
  */
}

// The actual event payload
export interface JobEvent<J = never> {
  readonly job: Promise<J>;
}

// Lookup of arguments that are received for each given event
export interface JobEventTypes<J> {
  [JobEventType.Success]: [JobEvent<J>];
  [JobEventType.Status]: [JobEvent<J>];
  [JobEventType.Failure]: [JobEvent<J>];
  [JobEventType.Result]: [JobEvent<J>];
  [JobEventType.Update]: [JobEvent<J>];
  error: unknown[];
}

// A single argument set
export type JobType<E extends JobEventType, J> = JobEventTypes<J>[E][0];

// TODO: should this be a JobConfig?
export const doJob = async (oada: OADAClient, job: Job): Promise<Job> =>
  new Promise((resolve, reject) => {
    const jr = new JobsRequest({ oada, job });

    jr.on(JobEventType.Status, async ({ job: jo }) => {
      const index = await jo;
      if (index.status === 'success') {
        resolve(index);
      } else if (index.status === 'failure') {
        reject(deserializeError(index.result));
      }
<<<<<<< HEAD
    });
    jr.start();
=======
    }).catch(reject);
>>>>>>> acf35ea2
  });<|MERGE_RESOLUTION|>--- conflicted
+++ resolved
@@ -15,18 +15,8 @@
  * limitations under the License.
  */
 
-<<<<<<< HEAD
-import type { Change, Json, OADAClient } from './index.js';
-import type { ChangeBody, Result } from './utils.js';
-import { buildChangeObject, changeSym } from './utils.js';
-import { postJob, postUpdate } from '@oada/jobs';
-import EventEmitter from 'eventemitter3';
-import { JSONPath } from 'jsonpath-plus';
-import type Job from '@oada/types/oada/service/job.js';
-=======
 import { EventEmitter } from 'eventemitter3';
 import { JSONPath } from 'jsonpath-plus';
->>>>>>> acf35ea2
 import debug from 'debug';
 import { deserializeError } from 'serialize-error';
 
@@ -260,7 +250,6 @@
 export const doJob = async (oada: OADAClient, job: Job): Promise<Job> =>
   new Promise((resolve, reject) => {
     const jr = new JobsRequest({ oada, job });
-
     jr.on(JobEventType.Status, async ({ job: jo }) => {
       const index = await jo;
       if (index.status === 'success') {
@@ -268,10 +257,6 @@
       } else if (index.status === 'failure') {
         reject(deserializeError(index.result));
       }
-<<<<<<< HEAD
-    });
+    }).catch(reject);
     jr.start();
-=======
-    }).catch(reject);
->>>>>>> acf35ea2
   });