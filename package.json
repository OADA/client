{
  "name": "@oada/client",
<<<<<<< HEAD
  "version": "2.6.2",
=======
  "version": "2.4.7",
>>>>>>> 4d0c3df5
  "description": "A lightweight client tool to interact with an OADA-compliant server",
  "repository": "https://github.com/OADA/client",
  "main": "dist/index.js",
  "browser": {
    "./dist/fetch": "cross-fetch"
  },
  "react-native": {
    "./dist/fetch": "cross-fetch"
  },
  "types": "dist/index.d.ts",
  "files": [
    "dist/**/*"
  ],
  "scripts": {
    "test": "mocha -r ts-node/register test/**/*.test.ts --timeout 10000",
    "build": "tsc",
    "dev": "tsc -w",
    "prettier": "prettier --write '{lib,test}/**/*.ts'",
    "prepare": "npm run build",
    "prestart": "npm run build",
    "pretest": "npm run build"
  },
  "author": "",
  "license": "Apache-2.0",
  "dependencies": {
    "@oada/types": "^1.5.1",
    "buffer": "^6.0.3",
    "cross-fetch": "^3.0.6",
    "debug": "^4.1.1",
    "deep-clone": "^3.0.3",
    "fetch-h2": "^3.0.0",
    "file-type": "^16.5.3",
    "isomorphic-ws": "^4.0.1",
    "ksuid": "^2.0.0",
    "p-queue": "^6.4.0",
    "reconnecting-websocket": "^4.4.0",
    "type-is": "^1.6.18",
    "ws": "^8.0.0"
  },
  "devDependencies": {
    "@types/chai": "^4.2.21",
    "@types/chai-as-promised": "^7.1.4",
    "@types/debug": "^4.1.7",
    "@types/events": "^3.0.0",
    "@types/mocha": "^9.0.0",
    "@types/node": "^16.4.13",
    "@types/type-is": "^1",
    "@types/uuid": "^8.3.1",
    "@types/ws": "^7.4.7",
    "@yarnpkg/sdks": "^2.4.1-rc.4",
    "axios": "^0.21.1",
    "chai": "^4.3.4",
    "chai-as-promised": "^7.1.1",
    "mocha": "^9.0.3",
    "prettier": "^2.3.2",
    "ts-node": "^10.1.0",
    "typescript": "^4.3.5"
  },
  "packageManager": "yarn@3.0.1"
}<|MERGE_RESOLUTION|>--- conflicted
+++ resolved
@@ -1,10 +1,6 @@
 {
   "name": "@oada/client",
-<<<<<<< HEAD
-  "version": "2.6.2",
-=======
-  "version": "2.4.7",
->>>>>>> 4d0c3df5
+  "version": "2.6.3",
   "description": "A lightweight client tool to interact with an OADA-compliant server",
   "repository": "https://github.com/OADA/client",
   "main": "dist/index.js",
